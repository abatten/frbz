--- conflicted
+++ resolved
@@ -48,11 +48,7 @@
         ],
     package_dir={"fruitbat": "fruitbat"},
     packages=find_packages(),
-<<<<<<< HEAD
-    package_data={'fruitbat': ['*.npy']},
-=======
     package_data={'fruitbat': ['*.npz', '*.npy', '*.csv']},
->>>>>>> 0a63dfd9
     include_package_data=True,
     keywords=("FRB redshift astronomy astrophysics fast radio burst"),
 )