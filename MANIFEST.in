include LICENSE
include requirements.txt
include requirements_dev.txt
include README.rst
<<<<<<< HEAD
recursive-include fruitbat data/*
=======
recursive-include fruitbat *.npy
recursive-include fruitbat *.csv
>>>>>>> d785c15e

exclude tox.ini
exclude docs
recursive-exclude docs *
exclude *.yml
recursive-exclude paper *
recursive-excluse logos *<|MERGE_RESOLUTION|>--- conflicted
+++ resolved
@@ -2,12 +2,9 @@
 include requirements.txt
 include requirements_dev.txt
 include README.rst
-<<<<<<< HEAD
-recursive-include fruitbat data/*
-=======
 recursive-include fruitbat *.npy
 recursive-include fruitbat *.csv
->>>>>>> d785c15e
+
 
 exclude tox.ini
 exclude docs
